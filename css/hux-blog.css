<<<<<<< HEAD
=======
/*!
 * Hux Blog v1.6.0 (http://huxpro.github.io)
 * Copyright 2016 Hux <huxpro@gmail.com>
 */

>>>>>>> 3c454c39
@media (min-width: 1200px) {
  .post-container,
  .sidebar-container {
    padding-right: 5%;
  }
}
@media (min-width: 768px) {
  .post-container {
    padding-right: 5%;
  }
}
.sidebar-container {
  color: #bfbfbf;
  font-size: 14px;
}
.sidebar-container h5 {
  color: #808080;
  padding-bottom: 1em;
}
.sidebar-container h5 a {
  color: #808080 !important;
  text-decoration: none;
}
.sidebar-container a {
  color: #bfbfbf !important;
}
.sidebar-container a:hover,
.sidebar-container a:active {
  color: #0085a1 !important;
}
.sidebar-container .tags a {
  border-color: #bfbfbf;
}
.sidebar-container .tags a:hover,
.sidebar-container .tags a:active {
  border-color: #0085a1;
}
.sidebar-container .short-about img {
  width: 80%;
  display: block;
  border-radius: 5px;
  margin-bottom: 20px;
}
.sidebar-container .short-about p {
  margin-top: 0px;
  margin-bottom: 20px;
}
.sidebar-container .short-about .list-inline > li {
  padding-left: 0px;
}
.catalog-container {
  padding: 0px;
}
.side-catalog {
  display: block;
  overflow: auto;
  height: 100%;
  padding-bottom: 40px;
}
.side-catalog.fixed {
  position: fixed;
  top: 20px;
}
.side-catalog.fold .catalog-toggle::before {
  content: "+";
}
.side-catalog.fold .catalog-body {
  display: none;
}
.side-catalog .catalog-toggle::before {
  content: "−";
  position: relative;
  margin-right: 5px;
  bottom: 1px;
}
.side-catalog .catalog-body {
  position: relative;
  list-style: none;
  height: auto;
  max-height: 600px;
  overflow: hidden;
  padding-left: 0px;
  padding-right: 5px;
  text-indent: 0;
}
.side-catalog .catalog-body li {
  position: relative;
  list-style: none;
}
.side-catalog .catalog-body li a {
  padding-left: 10px;
  max-width: 190px;
  display: inline-block;
  vertical-align: middle;
  height: 30px;
  line-height: 30px;
  overflow: hidden;
  text-decoration: none;
  white-space: nowrap;
  text-overflow: ellipsis;
}
.side-catalog .catalog-body .h1_nav,
.side-catalog .catalog-body .h2_nav,
.side-catalog .catalog-body .h3_nav {
  margin-left: 0;
  font-size: 13px;
  font-weight: bold;
}
.side-catalog .catalog-body .h4_nav,
.side-catalog .catalog-body .h5_nav,
.side-catalog .catalog-body .h6_nav {
  margin-left: 10px;
  font-size: 12px;
}
.side-catalog .catalog-body .h4_nav a,
.side-catalog .catalog-body .h5_nav a,
.side-catalog .catalog-body .h6_nav a {
  max-width: 180px;
}
.side-catalog .catalog-body .active {
  border-radius: 4px;
  background-color: #F5F5F5;
}
.side-catalog .catalog-body .active a {
  color: #0085a1!important;
}
@media (max-width: 1200px) {
  .side-catalog {
    display: none;
  }
}
body {
  /* Hux learn from
     *     TypeIsBeautiful,
     *     [This Post](http://zhuanlan.zhihu.com/ibuick/20186806) etc.
     */
  font-family: -apple-system, "Helvetica Neue", "Arial", "PingFang SC", "Hiragino Sans GB", "STHeiti", "Microsoft YaHei", "Microsoft JhengHei", "Source Han Sans SC", "Noto Sans CJK SC", "Source Han Sans CN", "Noto Sans SC", "Source Han Sans TC", "Noto Sans CJK TC", "WenQuanYi Micro Hei", SimSun, sans-serif;
  line-height: 1.7;
  font-size: 16px;
  color: #404040;
  overflow-x: hidden;
}
p {
  margin: 30px 0;
}
h1,
h2,
h3,
h4,
h5,
h6 {
  /* Hux learn from
     *     TypeIsBeautiful,
     *     [This Post](http://zhuanlan.zhihu.com/ibuick/20186806) etc.
     */
  font-family: -apple-system, "Helvetica Neue", "Arial", "PingFang SC", "Hiragino Sans GB", "STHeiti", "Microsoft YaHei", "Microsoft JhengHei", "Source Han Sans SC", "Noto Sans CJK SC", "Source Han Sans CN", "Noto Sans SC", "Source Han Sans TC", "Noto Sans CJK TC", "WenQuanYi Micro Hei", SimSun, sans-serif;
  line-height: 1.7;
  line-height: 1.1;
  font-weight: bold;
}
h4 {
  font-size: 21px;
}
a {
  color: #404040;
}
a:hover,
a:focus {
  color: #0085a1;
}
a img:hover,
a img:focus {
  cursor: zoom-in;
}
article {
  overflow-x: hidden;
}
blockquote {
  color: #808080;
  font-style: italic;
  font-size: 0.95em;
  margin: 20px 0 20px;
}
blockquote p {
  margin: 0;
}
small.img-hint {
  display: block;
  margin-top: -20px;
  text-align: center;
}
br + small.img-hint {
  margin-top: -40px;
}
img.shadow {
  box-shadow: rgba(0, 0, 0, 0.258824) 0px 2px 5px 0px;
}
@media screen and (max-width: 768px) {
  select {
    -webkit-appearance: none;
    margin-top: 15px;
    color: #337ab7;
    border-color: #337ab7;
    padding: 0em 0.4em;
    background: white;
  }
}
.table th,
.table td {
  border: 1px solid #eee !important;
}
hr.small {
  max-width: 100px;
  margin: 15px auto;
  border-width: 4px;
  border-color: white;
}
pre,
.table-responsive {
  -webkit-overflow-scrolling: touch;
}
pre code {
  display: block;
  width: auto;
  white-space: pre;
  word-wrap: normal;
}
.postlist-container {
  margin-bottom: 15px;
}
.post-container a {
  color: #337ab7;
}
.post-container a:hover,
.post-container a:focus {
  color: #0085a1;
}
.post-container h1,
.post-container h2,
.post-container h3,
.post-container h4,
.post-container h5,
.post-container h6 {
  margin: 30px 0 10px;
}
.post-container h5 {
  font-size: 19px;
  font-weight: 600;
  color: gray;
}
.post-container h5 + p {
  margin-top: 5px;
}
.post-container h6 {
  font-size: 16px;
  font-weight: 600;
  color: gray;
}
.post-container h6 + p {
  margin-top: 5px;
}
.post-container ul,
.post-container ol {
  margin-bottom: 40px;
}
@media screen and (max-width: 768px) {
  .post-container ul,
  .post-container ol {
    padding-left: 30px;
  }
}
@media screen and (max-width: 500px) {
  .post-container ul,
  .post-container ol {
    padding-left: 20px;
  }
}
.post-container ol ol,
.post-container ol ul,
.post-container ul ol,
.post-container ul ul {
  margin-bottom: 5px;
}
.post-container li p {
  margin: 0;
  margin-bottom: 5px;
}
.post-container li h1,
.post-container li h2,
.post-container li h3,
.post-container li h4,
.post-container li h5,
.post-container li h6 {
  line-height: 2;
  margin-top: 20px;
}
.post-container .pager li {
  width: 48%;
}
.post-container .pager li.next {
  float: right;
}
.post-container .pager li.previous {
  float: left;
}
.post-container .pager li > a {
  width: 100%;
}
.post-container .pager li > a > span {
  color: #808080;
  font-weight: normal;
  letter-spacing: 0.5px;
}
@media only screen and (max-width: 767px) {
  /**
	 * Layout
	 * Since V1.6 we use absolute positioning to prevent to expand container-fluid
	 * which would cover tags. A absolute positioning make a new layer.
	 */
  .navbar-default .navbar-collapse {
    position: absolute;
    right: 0;
    border: none;
    background: white;
    box-shadow: 0px 5px 10px 2px rgba(0, 0, 0, 0.2);
    box-shadow: rgba(0, 0, 0, 0.117647) 0px 1px 6px, rgba(0, 0, 0, 0.239216) 0px 1px 4px;
    border-radius: 2px;
    width: 170px;
  }
  /**
	 * Animation
	 * HuxBlog-Navbar using genuine Material Design Animation
	 */
  #huxblog_navbar {
    /**
		 * Sharable code and 'out' function
		 */
    opacity: 0;
    transform: scaleX(0);
    transform-origin: top right;
    transition: all 200ms cubic-bezier(0.47, 0, 0.4, 0.99) 0ms;
    -webkit-transform: scaleX(0);
    -webkit-transform-origin: top right;
    -webkit-transition: all 200ms cubic-bezier(0.47, 0, 0.4, 0.99) 0ms;
    /**
		 *'In' Animation
		 */
  }
  #huxblog_navbar a {
    font-size: 13px;
    line-height: 28px;
  }
  #huxblog_navbar .navbar-collapse {
    height: 0px;
    transform: scaleY(0);
    transform-origin: top right;
    transition: transform 400ms cubic-bezier(0.32, 1, 0.23, 1) 0ms;
    -webkit-transform: scaleY(0);
    -webkit-transform-origin: top right;
    -webkit-transition: -webkit-transform 400ms cubic-bezier(0.32, 1, 0.23, 1) 0ms;
  }
  #huxblog_navbar li {
    opacity: 0;
    transition: opacity 100ms cubic-bezier(0.23, 1, 0.32, 1) 0ms;
    -webkit-transition: opacity 100ms cubic-bezier(0.23, 1, 0.32, 1) 0ms;
  }
  #huxblog_navbar.in {
    transform: scaleX(1);
    -webkit-transform: scaleX(1);
    opacity: 1;
    transition: all 250ms cubic-bezier(0.23, 1, 0.32, 1) 0ms;
    -webkit-transition: all 250ms cubic-bezier(0.23, 1, 0.32, 1) 0ms;
  }
  #huxblog_navbar.in .navbar-collapse {
    transform: scaleY(1);
    -webkit-transform: scaleY(1);
    transition: transform 500ms cubic-bezier(0.23, 1, 0.32, 1);
    -webkit-transition: -webkit-transform 500ms cubic-bezier(0.23, 1, 0.32, 1);
  }
  #huxblog_navbar.in li {
    opacity: 1;
    transition: opacity 450ms cubic-bezier(0.23, 1, 0.32, 1) 205ms;
    -webkit-transition: opacity 450ms cubic-bezier(0.23, 1, 0.32, 1) 205ms;
  }
}
.navbar-custom {
  background: none;
  border: none;
  position: absolute;
  top: 0;
  left: 0;
  width: 100%;
  z-index: 3;
  /* Hux learn from
     *     TypeIsBeautiful,
     *     [This Post](http://zhuanlan.zhihu.com/ibuick/20186806) etc.
     */
  font-family: -apple-system, "Helvetica Neue", "Arial", "PingFang SC", "Hiragino Sans GB", "STHeiti", "Microsoft YaHei", "Microsoft JhengHei", "Source Han Sans SC", "Noto Sans CJK SC", "Source Han Sans CN", "Noto Sans SC", "Source Han Sans TC", "Noto Sans CJK TC", "WenQuanYi Micro Hei", SimSun, sans-serif;
  line-height: 1.7;
}
.navbar-custom .navbar-brand {
  font-weight: 800;
  color: white;
  height: 56px;
  line-height: 25px;
}
.navbar-custom .navbar-brand:hover {
  color: rgba(255, 255, 255, 0.8);
}
.navbar-custom .nav li a {
  text-transform: uppercase;
  font-size: 12px;
  line-height: 20px;
  font-weight: 800;
  letter-spacing: 1px;
}
.navbar-custom .nav li a:active {
  background: rgba(0, 0, 0, 0.12);
}
@media only screen and (min-width: 768px) {
  .navbar-custom {
    background: transparent;
    border-bottom: 1px solid transparent;
  }
  .navbar-custom body {
    font-size: 20px;
  }
  .navbar-custom .navbar-brand {
    color: white;
    padding: 20px;
    line-height: 20px;
  }
  .navbar-custom .navbar-brand:hover,
  .navbar-custom .navbar-brand:focus {
    color: rgba(255, 255, 255, 0.8);
  }
  .navbar-custom .nav li a {
    color: white;
    padding: 20px;
  }
  .navbar-custom .nav li a:hover,
  .navbar-custom .nav li a:focus {
    color: rgba(255, 255, 255, 0.8);
  }
  .navbar-custom .nav li a:active {
    background: none;
  }
}
@media only screen and (min-width: 1170px) {
  .navbar-custom {
    -webkit-transition: background-color 0.3s;
    -moz-transition: background-color 0.3s;
    transition: background-color 0.3s;
    /* Force Hardware Acceleration in WebKit */
    -webkit-transform: translate3d(0, 0, 0);
    -moz-transform: translate3d(0, 0, 0);
    -ms-transform: translate3d(0, 0, 0);
    -o-transform: translate3d(0, 0, 0);
    transform: translate3d(0, 0, 0);
    -webkit-backface-visibility: hidden;
    backface-visibility: hidden;
  }
  .navbar-custom.is-fixed {
    /* when the user scrolls down, we hide the header right above the viewport */
    position: fixed;
    top: -61px;
    background-color: rgba(255, 255, 255, 0.9);
    border-bottom: 1px solid #f2f2f2;
    -webkit-transition: -webkit-transform 0.3s;
    -moz-transition: -moz-transform 0.3s;
    transition: transform 0.3s;
  }
  .navbar-custom.is-fixed .navbar-brand {
    color: #404040;
  }
  .navbar-custom.is-fixed .navbar-brand:hover,
  .navbar-custom.is-fixed .navbar-brand:focus {
    color: #0085a1;
  }
  .navbar-custom.is-fixed .nav li a {
    color: #404040;
  }
  .navbar-custom.is-fixed .nav li a:hover,
  .navbar-custom.is-fixed .nav li a:focus {
    color: #0085a1;
  }
  .navbar-custom.is-visible {
    /* if the user changes the scrolling direction, we show the header */
    -webkit-transform: translate3d(0, 100%, 0);
    -moz-transform: translate3d(0, 100%, 0);
    -ms-transform: translate3d(0, 100%, 0);
    -o-transform: translate3d(0, 100%, 0);
    transform: translate3d(0, 100%, 0);
  }
}
.intro-header {
  background: no-repeat center center;
  background-color: #808080;
  background-attachment: scroll;
  -webkit-background-size: cover;
  -moz-background-size: cover;
  background-size: cover;
  -o-background-size: cover;
  margin-bottom: 0px;
  /* 0 on mobile, modify by Hux */
}
@media only screen and (min-width: 768px) {
  .intro-header {
    margin-bottom: 20px;
    /* response on desktop */
  }
}
.intro-header .site-heading,
.intro-header .post-heading,
.intro-header .page-heading {
  padding: 85px 0 55px;
  color: white;
}
@media only screen and (min-width: 768px) {
  .intro-header .site-heading,
  .intro-header .post-heading,
  .intro-header .page-heading {
    padding: 150px 0;
  }
}
.intro-header .site-heading {
  padding: 95px 0 70px;
}
@media only screen and (min-width: 768px) {
  .intro-header .site-heading {
    padding: 150px 0;
  }
}
.intro-header .site-heading,
.intro-header .page-heading {
  text-align: center;
}
.intro-header .site-heading h1,
.intro-header .page-heading h1 {
  margin-top: 0;
  font-size: 50px;
}
.intro-header .site-heading .subheading,
.intro-header .page-heading .subheading {
  /* Hux learn from
     *     TypeIsBeautiful,
     *     [This Post](http://zhuanlan.zhihu.com/ibuick/20186806) etc.
     */
  font-family: -apple-system, "Helvetica Neue", "Arial", "PingFang SC", "Hiragino Sans GB", "STHeiti", "Microsoft YaHei", "Microsoft JhengHei", "Source Han Sans SC", "Noto Sans CJK SC", "Source Han Sans CN", "Noto Sans SC", "Source Han Sans TC", "Noto Sans CJK TC", "WenQuanYi Micro Hei", SimSun, sans-serif;
  line-height: 1.7;
  font-size: 18px;
  line-height: 1.1;
  display: block;
  font-weight: 300;
  margin: 10px 0 0;
}
@media only screen and (min-width: 768px) {
  .intro-header .site-heading h1,
  .intro-header .page-heading h1 {
    font-size: 80px;
  }
}
.intro-header .post-heading h1 {
  font-size: 30px;
  margin-bottom: 24px;
}
.intro-header .post-heading .subheading,
.intro-header .post-heading .meta {
  line-height: 1.1;
  display: block;
}
.intro-header .post-heading .subheading {
  /* Hux learn from
     *     TypeIsBeautiful,
     *     [This Post](http://zhuanlan.zhihu.com/ibuick/20186806) etc.
     */
  font-family: -apple-system, "Helvetica Neue", "Arial", "PingFang SC", "Hiragino Sans GB", "STHeiti", "Microsoft YaHei", "Microsoft JhengHei", "Source Han Sans SC", "Noto Sans CJK SC", "Source Han Sans CN", "Noto Sans SC", "Source Han Sans TC", "Noto Sans CJK TC", "WenQuanYi Micro Hei", SimSun, sans-serif;
  line-height: 1.7;
  font-size: 17px;
  line-height: 1.4;
  font-weight: normal;
  margin: 10px 0 30px;
  margin-top: -5px;
}
.intro-header .post-heading .meta {
  font-family: 'Lora', 'Times New Roman', serif;
  font-style: italic;
  font-weight: 300;
  font-size: 18px;
}
.intro-header .post-heading .meta a {
  color: white;
}
@media only screen and (min-width: 768px) {
  .intro-header .post-heading h1 {
    font-size: 55px;
  }
  .intro-header .post-heading .subheading {
    font-size: 30px;
  }
  .intro-header .post-heading .meta {
    font-size: 20px;
  }
}
.post-preview > a {
  color: #404040;
}
.post-preview > a:hover,
.post-preview > a:focus {
  text-decoration: none;
  color: #0085a1;
}
.post-preview > a > .post-title {
  font-size: 21px;
  line-height: 1.3;
  margin-top: 30px;
  margin-bottom: 8px;
}
.post-preview > a > .post-subtitle {
  font-size: 15px;
  line-height: 1.3;
  margin: 0;
  font-weight: 300;
  margin-bottom: 10px;
}
.post-preview > .post-meta {
  font-family: 'Lora', 'Times New Roman', serif;
  color: #808080;
  font-size: 16px;
  font-style: italic;
  margin-top: 0;
}
.post-preview > .post-meta > a {
  text-decoration: none;
  color: #404040;
}
.post-preview > .post-meta > a:hover,
.post-preview > .post-meta > a:focus {
  color: #0085a1;
  text-decoration: underline;
}
@media only screen and (min-width: 768px) {
  .post-preview > a > .post-title {
    font-size: 26px;
    line-height: 1.3;
    margin-bottom: 10px;
  }
  .post-preview > a > .post-subtitle {
    font-size: 16px;
  }
  .post-preview .post-meta {
    font-size: 18px;
  }
}
.post-content-preview {
  font-size: 13px;
  font-style: italic;
  color: #a3a3a3;
}
.post-content-preview:hover {
  color: #0085a1;
}
@media only screen and (min-width: 768px) {
  .post-content-preview {
    font-size: 14px;
  }
}
.section-heading {
  font-size: 36px;
  margin-top: 60px;
  font-weight: 700;
}
.caption {
  text-align: center;
  font-size: 14px;
  padding: 10px;
  font-style: italic;
  margin: 0;
  display: block;
  border-bottom-right-radius: 5px;
  border-bottom-left-radius: 5px;
}
footer {
  font-size: 20px;
  padding: 50px 0 65px;
}
footer .list-inline {
  margin: 0;
  padding: 0;
}
footer .copyright {
  font-size: 14px;
  text-align: center;
  margin-bottom: 0;
}
footer .copyright a {
  color: #337ab7;
}
footer .copyright a:hover,
footer .copyright a:focus {
  color: #0085a1;
}
.floating-label-form-group {
  font-size: 14px;
  position: relative;
  margin-bottom: 0;
  padding-bottom: 0.5em;
  border-bottom: 1px solid #eeeeee;
}
.floating-label-form-group input,
.floating-label-form-group textarea {
  z-index: 1;
  position: relative;
  padding-right: 0;
  padding-left: 0;
  border: none;
  border-radius: 0;
  font-size: 1.5em;
  background: none;
  box-shadow: none !important;
  resize: none;
}
.floating-label-form-group label {
  display: block;
  z-index: 0;
  position: relative;
  top: 2em;
  margin: 0;
  font-size: 0.85em;
  line-height: 1.764705882em;
  vertical-align: middle;
  vertical-align: baseline;
  opacity: 0;
  -webkit-transition: top 0.3s ease,opacity 0.3s ease;
  -moz-transition: top 0.3s ease,opacity 0.3s ease;
  -ms-transition: top 0.3s ease,opacity 0.3s ease;
  transition: top 0.3s ease,opacity 0.3s ease;
}
.floating-label-form-group::not(:first-child) {
  padding-left: 14px;
  border-left: 1px solid #eeeeee;
}
.floating-label-form-group-with-value label {
  top: 0;
  opacity: 1;
}
.floating-label-form-group-with-focus label {
  color: #0085a1;
}
form .row:first-child .floating-label-form-group {
  border-top: 1px solid #eeeeee;
}
.btn {
  /* Hux learn from
     *     TypeIsBeautiful,
     *     [This Post](http://zhuanlan.zhihu.com/ibuick/20186806) etc.
     */
  font-family: -apple-system, "Helvetica Neue", "Arial", "PingFang SC", "Hiragino Sans GB", "STHeiti", "Microsoft YaHei", "Microsoft JhengHei", "Source Han Sans SC", "Noto Sans CJK SC", "Source Han Sans CN", "Noto Sans SC", "Source Han Sans TC", "Noto Sans CJK TC", "WenQuanYi Micro Hei", SimSun, sans-serif;
  line-height: 1.7;
  text-transform: uppercase;
  font-size: 14px;
  font-weight: 800;
  letter-spacing: 1px;
  border-radius: 0;
  padding: 15px 25px;
}
.btn-lg {
  font-size: 16px;
  padding: 25px 35px;
}
.btn-default:hover,
.btn-default:focus {
  background-color: #0085a1;
  border: 1px solid #0085a1;
  color: white;
}
.pager {
  margin: 20px 0 0 !important;
  padding: 0px !important;
}
.pager li > a,
.pager li > span {
  /* Hux learn from
     *     TypeIsBeautiful,
     *     [This Post](http://zhuanlan.zhihu.com/ibuick/20186806) etc.
     */
  font-family: -apple-system, "Helvetica Neue", "Arial", "PingFang SC", "Hiragino Sans GB", "STHeiti", "Microsoft YaHei", "Microsoft JhengHei", "Source Han Sans SC", "Noto Sans CJK SC", "Source Han Sans CN", "Noto Sans SC", "Source Han Sans TC", "Noto Sans CJK TC", "WenQuanYi Micro Hei", SimSun, sans-serif;
  line-height: 1.7;
  text-transform: uppercase;
  font-size: 13px;
  font-weight: 800;
  letter-spacing: 1px;
  padding: 10px;
  background-color: white;
  border-radius: 0;
}
@media only screen and (min-width: 768px) {
  .pager li > a,
  .pager li > span {
    font-size: 14px;
    padding: 15px 25px;
  }
}
.pager li > a {
  color: #404040;
}
.pager li > a:hover,
.pager li > a:focus {
  color: white;
  background-color: #0085a1;
  border: 1px solid #0085a1;
}
.pager li > a:hover > span,
.pager li > a:focus > span {
  color: white;
}
.pager .disabled > a,
.pager .disabled > a:hover,
.pager .disabled > a:focus,
.pager .disabled > span {
  color: #808080;
  background-color: #404040;
  cursor: not-allowed;
}
::-moz-selection {
  color: white;
  text-shadow: none;
  background: #0085a1;
}
::selection {
  color: white;
  text-shadow: none;
  background: #0085a1;
}
img::selection {
  color: white;
  background: transparent;
}
img::-moz-selection {
  color: white;
  background: transparent;
}
/* Hux add tags support */
.tags {
  margin-bottom: -5px;
}
.tags a,
.tags .tag {
  display: inline-block;
  border: 1px solid rgba(255, 255, 255, 0.8);
  border-radius: 999em;
  padding: 0 10px;
  color: #ffffff;
  line-height: 24px;
  font-size: 12px;
  text-decoration: none;
  margin: 0 1px;
  margin-bottom: 6px;
}
.tags a:hover,
.tags .tag:hover,
.tags a:active,
.tags .tag:active {
  color: white;
  border-color: white;
  background-color: rgba(255, 255, 255, 0.4);
  text-decoration: none;
}
@media only screen and (min-width: 768px) {
  .tags a,
  .tags .tag {
    margin-right: 5px;
  }
}
#tag-heading {
  padding: 70px 0 60px;
}
@media only screen and (min-width: 768px) {
  #tag-heading {
    padding: 55px 0;
  }
}
#tag_cloud {
  margin: 20px 0 15px 0;
}
#tag_cloud a,
#tag_cloud .tag {
  font-size: 14px;
  border: none;
  line-height: 28px;
  margin: 0 2px;
  margin-bottom: 8px;
  background: #D6D6D6;
}
#tag_cloud a:hover,
#tag_cloud .tag:hover,
#tag_cloud a:active,
#tag_cloud .tag:active {
  background-color: #0085a1 !important;
}
@media only screen and (min-width: 768px) {
  #tag_cloud {
    margin-bottom: 25px;
  }
}
.tag-comments {
  font-size: 12px;
}
@media only screen and (min-width: 768px) {
  .tag-comments {
    font-size: 14px;
  }
}
.t:first-child {
  margin-top: 0px;
}
.listing-seperator {
  color: #0085a1;
  font-size: 21px !important;
}
.listing-seperator::before {
  margin-right: 5px;
}
@media only screen and (min-width: 768px) {
  .listing-seperator {
    font-size: 20px !important;
    line-height: 2 !important;
  }
}
.one-tag-list .tag-text {
  font-weight: 200;
  /* Hux learn from
     *     TypeIsBeautiful,
     *     [This Post](http://zhuanlan.zhihu.com/ibuick/20186806) etc.
     */
  font-family: -apple-system, "Helvetica Neue", "Arial", "PingFang SC", "Hiragino Sans GB", "STHeiti", "Microsoft YaHei", "Microsoft JhengHei", "Source Han Sans SC", "Noto Sans CJK SC", "Source Han Sans CN", "Noto Sans SC", "Source Han Sans TC", "Noto Sans CJK TC", "WenQuanYi Micro Hei", SimSun, sans-serif;
  line-height: 1.7;
}
.one-tag-list .post-preview {
  position: relative;
}
.one-tag-list .post-preview > a .post-title {
  font-size: 16px;
  font-weight: 500;
  margin-top: 20px;
}
.one-tag-list .post-preview > a .post-subtitle {
  font-size: 12px;
}
.one-tag-list .post-preview > .post-meta {
  position: absolute;
  right: 5px;
  bottom: 0px;
  margin: 0px;
  font-size: 12px;
  line-height: 12px;
}
@media only screen and (min-width: 768px) {
  .one-tag-list .post-preview {
    margin-left: 20px;
  }
  .one-tag-list .post-preview > a > .post-title {
    font-size: 18px;
    line-height: 1.3;
  }
  .one-tag-list .post-preview > a > .post-subtitle {
    font-size: 14px;
  }
  .one-tag-list .post-preview .post-meta {
    font-size: 18px;
  }
}
/* Tags support End*/
/* Hux make all img responsible in post-container */
.post-container img {
  display: block;
  max-width: 100%;
  height: auto;
  margin: 1.5em auto 1.6em auto;
}
/* Hux Optimize UserExperience */
.navbar-default .navbar-toggle:focus,
.navbar-default .navbar-toggle:hover {
  background-color: inherit;
}
.navbar-default .navbar-toggle:active {
  background-color: rgba(255, 255, 255, 0.25);
}
/* Hux customize Style for navBar button */
.navbar-default .navbar-toggle {
  border-color: transparent;
  padding: 19px 16px;
  margin-top: 2px;
  margin-right: 2px;
  margin-bottom: 2px;
  border-radius: 50%;
}
.navbar-default .navbar-toggle .icon-bar {
  width: 18px;
  border-radius: 0px;
  background-color: white;
}
.navbar-default .navbar-toggle .icon-bar + .icon-bar {
  margin-top: 3px;
}
/* Hux customize Style for Duoshuo */
.comment {
  margin-top: 20px;
}
.comment #ds-thread #ds-reset a.ds-like-thread-button {
  border: 1px solid #ddd;
  border-radius: 0px;
  background: white;
  box-shadow: none;
  text-shadow: none;
}
.comment #ds-thread #ds-reset li.ds-tab a.ds-current {
  border: 1px solid #ddd;
  border-radius: 0px;
  background: white;
  box-shadow: none;
  text-shadow: none;
}
.comment #ds-thread #ds-reset .ds-textarea-wrapper {
  background: none;
}
.comment #ds-thread #ds-reset .ds-gradient-bg {
  background: none;
}
.comment #ds-thread #ds-reset .ds-post-options {
  border-bottom: 1px solid #ccc;
}
.comment #ds-thread #ds-reset .ds-post-button {
  border-bottom: 1px solid #ccc;
}
.comment #ds-thread #ds-reset .ds-post-button {
  background: white;
  box-shadow: none;
}
.comment #ds-thread #ds-reset .ds-post-button:hover {
  background: #eeeeee;
}
#ds-smilies-tooltip ul.ds-smilies-tabs li a {
  background: white !important;
}
.page-fullscreen .intro-header {
  position: fixed;
  left: 0;
  top: 0;
  width: 100%;
  height: 100%;
}
.page-fullscreen #tag-heading {
  position: fixed;
  left: 0;
  top: 0;
  padding-bottom: 150px;
  width: 100%;
  height: 100%;
  display: -webkit-box;
  -webkit-box-orient: vertical;
  -webkit-box-pack: center;
  -webkit-box-align: center;
  display: -webkit-flex;
  -webkit-align-items: center;
  -webkit-justify-content: center;
  -webkit-flex-direction: column;
  display: flex;
  align-items: center;
  justify-content: center;
  flex-direction: column;
}
.page-fullscreen footer {
  position: absolute;
  width: 100%;
  bottom: 0;
  padding-bottom: 20px;
  opacity: 0.6;
  color: #fff;
}
.page-fullscreen footer .copyright {
  color: #fff;
}
.page-fullscreen footer .copyright a {
  color: #fff;
}
.page-fullscreen footer .copyright a:hover {
  color: #ddd;
}<|MERGE_RESOLUTION|>--- conflicted
+++ resolved
@@ -1,11 +1,8 @@
-<<<<<<< HEAD
-=======
 /*!
  * Hux Blog v1.6.0 (http://huxpro.github.io)
  * Copyright 2016 Hux <huxpro@gmail.com>
  */
 
->>>>>>> 3c454c39
 @media (min-width: 1200px) {
   .post-container,
   .sidebar-container {
